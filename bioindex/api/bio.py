import asyncio
import concurrent.futures
import fastapi
import itertools

from pydantic import BaseModel
from typing import List, Optional

from pqs.script import Script, ScriptError

from ..lib import aws
from ..lib import config
from ..lib import continuation
from ..lib import index
from ..lib import query

from ..lib.auth import restricted_keywords
from ..lib.source import BioIndexDataSource
from ..lib.utils import nonce, profile, profile_async

# load dot files and configuration
CONFIG = config.Config()

# create flask app; this will load .env
router = fastapi.APIRouter()

# connect to database
engine = aws.connect_to_rds(CONFIG.rds_instance, schema=CONFIG.bio_schema)
portal = aws.connect_to_rds(CONFIG.rds_instance, schema=CONFIG.portal_schema)

# max number of bytes to read from s3 per request
RESPONSE_LIMIT = CONFIG.response_limit
RESPONSE_LIMIT_MAX = CONFIG.response_limit_max
MATCH_LIMIT = CONFIG.match_limit

# multi-query executor
executor = concurrent.futures.ThreadPoolExecutor(max_workers=20)


class Query(BaseModel):
    q: List[str]
    fmt: Optional[str] = 'row'
    limit: Optional[int] = None



def _load_indexes():
    """
    Create a cache of the indexes in the database.
    """
    indexes = index.Index.list_indexes(engine, filter_built=False)
    return dict((i.name, i) for i in indexes)


# initialize with all the indexes, get them all, whether built or not
INDEXES = _load_indexes()


@router.get('/indexes', response_class=fastapi.responses.ORJSONResponse)
async def api_list_indexes():
    """
    Return all queryable indexes. This also refreshes the internal
    cache of the table so the server doesn't need to be bounced when
    the table is updated (very rare!).
    """
    global INDEXES

    # update the global index cache
    INDEXES = _load_indexes()
    data = []

    # add each index to the response data
    for i in sorted(INDEXES.values(), key=lambda i: i.name):
        data.append({
            'index': i.name,
            'built': i.built,
            'schema': str(i.schema),
            'query': {
                'keys': i.schema.key_columns,
                'locus': i.schema.has_locus,
            },
        })

    return {
        'count': len(data),
        'data': data,
        'nonce': nonce(),
    }


@router.get('/match/{index}', response_class=fastapi.responses.ORJSONResponse)
async def api_match(index: str, req: fastapi.Request, q: str, limit: int = None):
    """
    Return all the unique keys for a value-indexed table.
    """
    try:
        i = INDEXES[index]
        qs = _parse_query(q)

        # execute the query
        keys, query_s = profile(query.match, engine, i, qs)

        # allow an upper limit on the total number of keys returned
        if limit is not None:
            keys = itertools.islice(keys, limit)

        # read the matched keys
        return _match_keys(keys, index, qs, limit, query_s=query_s)
    except KeyError:
        raise fastapi.HTTPException(
            status_code=400, detail=f'Invalid index: {index}')
    except ValueError as e:
        raise fastapi.HTTPException(status_code=400, detail=str(e))


@router.get('/count/{index}', response_class=fastapi.responses.ORJSONResponse)
async def api_count_index(index: str, req: fastapi.Request, q: str=None):
    """
    Query the database and estimate how many records will be returned.
    """
    try:
        i = INDEXES[index]
        qs = _parse_query(q)

        # lookup the schema for this index and perform the query
        count, query_s = profile(query.count, engine, CONFIG.s3_bucket, i, qs)

        return {
            'profile': {
                'query': query_s,
            },
            'index': index,
            'q': qs,
            'count': count,
            'nonce': nonce(),
        }
    except KeyError:
        raise fastapi.HTTPException(
            status_code=400, detail=f'Invalid index: {index}')
    except ValueError as e:
        raise fastapi.HTTPException(status_code=400, detail=str(e))


@router.get('/all/{index}', response_class=fastapi.responses.ORJSONResponse)
async def api_all(index: str, req: fastapi.Request, fmt: str='row'):
    """
    Query the database and return ALL records for a given index. If the
<<<<<<< HEAD
    total number of bytes that would be downloaded exceeds the configured
    limit then the request will be denied.
=======
    total number of bytes read exceeds a pre-configured server limit, then
    a 413 response will be returned.
>>>>>>> d82e2eb2
    """
    try:
        i = INDEXES[index]

        # discover what the user doesn't have access to see
        restricted, auth_s = profile(restricted_keywords, portal, req)

        # lookup the schema for this index and perform the query
        reader, query_s = profile(
            query.fetch_all,
            CONFIG.s3_bucket,
            i.s3_prefix,
            restricted=restricted,
        )

        # will this request exceed the limit?
        if reader.bytes_total > RESPONSE_LIMIT_MAX:
            raise fastapi.HTTPException(status_code=413)

        # fetch records from the reader
        return _fetch_records(reader, index, None, fmt, query_s=auth_s + query_s)
    except KeyError:
        raise fastapi.HTTPException(status_code=400, detail=f'Invalid index: {index}')
    except ValueError as e:
        raise fastapi.HTTPException(status_code=400, detail=str(e))


@router.head('/all/{index}', response_class=fastapi.responses.ORJSONResponse)
async def api_test_all(index: str, req: fastapi.Request):
    """
    Query the database fetch ALL records for a given index. Don't read
    the records from S3, but instead set the Content-Length to the total
    number of bytes what would be read.
    """
    try:
        i = INDEXES[index]

        # lookup the schema for this index and perform the query
        reader, query_s = profile(
            query.fetch_all,
            CONFIG.s3_bucket,
            i.s3_prefix,
        )

        # return the total number of bytes that need to be read
        return fastapi.Response(headers={'Content-Length': str(reader.bytes_total)})
    except KeyError:
        raise fastapi.HTTPException(
            status_code=400, detail=f'Invalid index: {index}')
    except ValueError as e:
        raise fastapi.HTTPException(status_code=400, detail=str(e))


@router.get('/query/{index}', response_class=fastapi.responses.ORJSONResponse)
async def api_query_index(index: str, q: str, req: fastapi.Request, fmt='row', limit: int=None):
    """
    Query the database for records matching the query parameter and
    read the records from s3.
    """
    try:
        i = INDEXES[index]
        qs = _parse_query(q, required=True)

        # discover what the user doesn't have access to see
        restricted, auth_s = profile(restricted_keywords, portal, req)

        # lookup the schema for this index and perform the query
        reader, query_s = profile(
            query.fetch,
            engine,
            CONFIG.s3_bucket,
            i,
            qs,
            restricted=restricted,
        )

        # with no limit, will this request exceed the limit?
        if not limit and reader.bytes_total > RESPONSE_LIMIT_MAX:
            raise fastapi.HTTPException(status_code=413)

        # use a zip to limit the total number of records that will be read
        if limit is not None:
            reader.set_limit(limit)

        # the results of the query
        return _fetch_records(reader, index, qs, fmt, query_s=auth_s + query_s)
    except KeyError:
        raise fastapi.HTTPException(status_code=400, detail=f'Invalid index: {index}')
<<<<<<< HEAD
    except ValueError as e:
        raise fastapi.HTTPException(status_code=400, detail=str(e))


@router.post('/query', response_class=fastapi.responses.ORJSONResponse)
async def api_query_script(req: fastapi.Request):
    """
    Treat the body of the request as a PQS script. Execute it and return
    the resulting dataframe as records.
    """
    s = Script()

    # discover what the user doesn't have access to see
    restricted, auth_s = profile(restricted_keywords, portal, req)
    body = await req.body()

    # register the bioindex as a data source
    s.context.register('bio', BioIndexDataSource(engine, CONFIG, INDEXES, restricted))

    # don't allow local reading, connection, or execution
    s.context.allow_read = False
    s.context.allow_connect = False
    s.context.allow_run = False

    try:
        s.loads(body.decode(encoding='utf-8'))

        # run the script asynchronously
        co = asyncio.wait_for(s.run_async(), timeout=CONFIG.script_timeout)

        # wait for it to complete
        df, query_s = await profile_async(co)
        records = df.to_dict('records') if df is not None else []

        # send the response
        return {
            'profile': {
                'query': query_s,
            },
            'q': body,
            'count': len(records),
            'data': records,
            'nonce': nonce(),
        }
    except asyncio.TimeoutError:
        raise fastapi.HTTPException(status_code=408, detail=f'Script execution timed out after {CONFIG.script_timeout} seconds')
    except ScriptError as ex:
        raise fastapi.HTTPException(status_code=400, detail=str(ex))
    except SyntaxError as ex:
        raise fastapi.HTTPException(status_code=400, detail=str(ex))
    except KeyError:
        raise fastapi.HTTPException(status_code=400, detail=f'Invalid index: {index}')
=======
>>>>>>> d82e2eb2
    except ValueError as e:
        raise fastapi.HTTPException(status_code=400, detail=str(e))


#@router.post('/query/{index}', response_class=fastapi.responses.ORJSONResponse)
async def api_query_index_multi(index: str, qs: Query, req: fastapi.Request):
    """
    Issue multiple queries in parallel to the same index using a
    JSON body in a POST request. The records are returned together
    in whatever order the queries are completed. If the total number
    of bytes read exceeds a pre-configured server limit, then a 413
    response will be returned.
    """
    try:
        i = INDEXES[index]

        # decode the body for query parameters
        queries = [_parse_query(q, required=True) for q in qs.q]
        limit = qs.limit
        fmt = qs.fmt

        # discover what the user doesn't have access to see
        restricted, auth_s = profile(restricted_keywords, portal, req)

        # lookup the schema for this index and perform the query
        reader, query_s = profile(
            query.fetch_multi,
            executor,
            engine,
            CONFIG.s3_bucket,
            i,
            queries,
            restricted=restricted,
        )

        # with no limit, will this request exceed the limit?
        if not limit and reader.bytes_total > RESPONSE_LIMIT_MAX:
            raise fastapi.HTTPException(status_code=413)

        # use a zip to limit the total number of records that will be read
        if limit is not None:
            reader.set_limit(limit)

        # the results of the query
        return _fetch_records(reader, index, queries, fmt, query_s=auth_s + query_s)
    except KeyError:
        raise fastapi.HTTPException(status_code=400, detail=f'Invalid index: {index}')
    except ValueError as e:
        raise fastapi.HTTPException(status_code=400, detail=str(e))


@router.head('/query/{index}')
async def api_test_index(index: str, q: str, req: fastapi.Request):
    """
    Query the database for records matching the query parameter. Don't
    read the records from S3, but instead set the Content-Length to the
    total number of bytes what would be read. If the total number of
    bytes read exceeds a pre-configured server limit, then a 413
    response will be returned.
    """
    try:
        i = INDEXES[index]
        qs = _parse_query(q, required=True)

        # lookup the schema for this index and perform the query
        reader, query_s = profile(query.fetch, engine, CONFIG.s3_bucket, i, qs)

        return fastapi.Response(
            headers={'Content-Length': str(reader.bytes_total)})
    except KeyError:
        raise fastapi.HTTPException(
            status_code=400, detail=f'Invalid index: {index}')
    except ValueError as e:
        raise fastapi.HTTPException(status_code=400, detail=str(e))


@router.get('/cont', response_class=fastapi.responses.ORJSONResponse)
async def api_cont(token: str):
    """
    Lookup a continuation token and get the next set of records.
    """
    try:
        cont = continuation.lookup_continuation(token)

        # the token is no longer valid
        continuation.remove_continuation(token)

        # execute the continuation callback
        return cont.callback(cont)

    except KeyError:
        raise fastapi.HTTPException(
            status_code=400,
            detail='Invalid, expired, or missing continuation token')
    except ValueError as e:
        raise fastapi.HTTPException(status_code=400, detail=str(e))


def _parse_query(q, required=False):
    """
    Get the `q` query parameter and split it by comma into query parameters
    for a schema query.
    """
    if required and q is None:
        raise ValueError('Missing query parameter')

    # if no query parameter is provided, assume empty string
    return q.split(',') if q else []


def _match_keys(keys, index, qs, limit, page=1, query_s=None):
    """
    Collects up to MATCH_LIMIT keys from a database cursor and then
    return a JSON response object with them.
    """
    fetched, fetch_s = profile(list, itertools.islice(keys, MATCH_LIMIT))

    # create a continuation if there is more data
    token = None if len(fetched) < MATCH_LIMIT else continuation.make_continuation(
        callback=lambda cont: _match_keys(keys, index, limit, qs, page=page + 1),
    )

    return {
        'profile': {
            'fetch': fetch_s,
            'query': query_s,
        },
        'index': index,
        'qs': qs,
        'limit': limit,
        'page': page,
        'count': len(fetched),
        'data': list(fetched),
        'continuation': token,
        'nonce': nonce(),
    }


def _fetch_records(reader, index, qs, fmt, page=1, query_s=None):
    """
    Reads up to RESPONSE_LIMIT bytes from a RecordReader, format them,
    and then return a JSON response object with the records.
    """
    bytes_limit = reader.bytes_read + RESPONSE_LIMIT
    restricted_count = reader.restricted_count

    # similar to itertools.takewhile, but keeps the final record
    def take():
        for r in reader.records:
            yield r

            # stop if the byte limit was reached
            if reader.bytes_read > bytes_limit:
                break

    # validate query parameters
    if fmt not in ['r', 'row', 'c', 'col', 'column']:
        raise ValueError('Invalid output format')

    # profile how long it takes to fetch the records from s3
    fetched_records, fetch_s = profile(list, take())
    count = len(fetched_records)

<<<<<<< HEAD
    # did the reader exceed the maximum number of bytes to read?
=======
    # did the reader exceed the configured, maximum number of bytes to read?
>>>>>>> d82e2eb2
    if reader.bytes_read > RESPONSE_LIMIT_MAX:
        raise fastapi.HTTPException(status_code=413)

    # transform a list of dictionaries into a dictionary of lists
    if fmt[0] == 'c':
        fetched_records = {
            k: [r.get(k) for r in fetched_records]
            for k in fetched_records[0].keys()
        }

    # create a continuation if there is more data
    token = None if reader.at_end else continuation.make_continuation(
        callback=lambda cont: _fetch_records(reader, index, qs, fmt, page=page + 1),
    )

    # build JSON response
    return {
        'profile': {
            'fetch': fetch_s,
            'query': query_s,
        },
        'index': index,
        'q': qs,
        'count': count,
        'restricted': reader.restricted_count - restricted_count,
        'progress': {
            'bytes_read': reader.bytes_read,
            'bytes_total': reader.bytes_total,
        },
        'page': page,
        'limit': reader.limit,
        'data': fetched_records,
        'continuation': token,
        'nonce': nonce(),
    }<|MERGE_RESOLUTION|>--- conflicted
+++ resolved
@@ -145,13 +145,8 @@
 async def api_all(index: str, req: fastapi.Request, fmt: str='row'):
     """
     Query the database and return ALL records for a given index. If the
-<<<<<<< HEAD
-    total number of bytes that would be downloaded exceeds the configured
-    limit then the request will be denied.
-=======
     total number of bytes read exceeds a pre-configured server limit, then
     a 413 response will be returned.
->>>>>>> d82e2eb2
     """
     try:
         i = INDEXES[index]
@@ -240,7 +235,6 @@
         return _fetch_records(reader, index, qs, fmt, query_s=auth_s + query_s)
     except KeyError:
         raise fastapi.HTTPException(status_code=400, detail=f'Invalid index: {index}')
-<<<<<<< HEAD
     except ValueError as e:
         raise fastapi.HTTPException(status_code=400, detail=str(e))
 
@@ -293,8 +287,6 @@
         raise fastapi.HTTPException(status_code=400, detail=str(ex))
     except KeyError:
         raise fastapi.HTTPException(status_code=400, detail=f'Invalid index: {index}')
-=======
->>>>>>> d82e2eb2
     except ValueError as e:
         raise fastapi.HTTPException(status_code=400, detail=str(e))
 
@@ -458,11 +450,7 @@
     fetched_records, fetch_s = profile(list, take())
     count = len(fetched_records)
 
-<<<<<<< HEAD
-    # did the reader exceed the maximum number of bytes to read?
-=======
     # did the reader exceed the configured, maximum number of bytes to read?
->>>>>>> d82e2eb2
     if reader.bytes_read > RESPONSE_LIMIT_MAX:
         raise fastapi.HTTPException(status_code=413)
 
